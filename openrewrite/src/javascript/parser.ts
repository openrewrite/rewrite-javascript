--- conflicted
+++ resolved
@@ -259,16 +259,9 @@
     private mapModifiers(node: ts.VariableDeclarationList | ts.VariableStatement | ts.ClassDeclaration | ts.PropertyDeclaration
         | ts.FunctionDeclaration | ts.ParameterDeclaration | ts.MethodDeclaration | ts.EnumDeclaration | ts.InterfaceDeclaration
         | ts.PropertySignature | ts.ConstructorDeclaration | ts.ModuleDeclaration | ts.GetAccessorDeclaration | ts.SetAccessorDeclaration | ts.ArrowFunction) {
-<<<<<<< HEAD
-        if (ts.isVariableStatement(node) || ts.isModuleDeclaration(node) || ts.isClassDeclaration(node)
-            || ts.isEnumDeclaration(node) || ts.isInterfaceDeclaration(node) || ts.isPropertyDeclaration(node)
-            || ts.isPropertySignature(node) || ts.isParameter(node) || ts.isMethodDeclaration(node)
-            || ts.isConstructorDeclaration(node) || ts.isArrowFunction(node)) {
-=======
         if (ts.isVariableStatement(node) || ts.isModuleDeclaration(node)  || ts.isClassDeclaration(node) || ts.isEnumDeclaration(node)
             || ts.isInterfaceDeclaration(node) || ts.isPropertyDeclaration(node) || ts.isPropertySignature(node) || ts.isParameter(node)
             || ts.isMethodDeclaration(node) || ts.isConstructorDeclaration(node) || ts.isArrowFunction(node)) {
->>>>>>> 2ea99b65
             return node.modifiers ? node.modifiers?.filter(ts.isModifier).map(this.mapModifier) : [];
         }  else if (ts.isFunctionDeclaration(node)) {
             return [...node.modifiers ? node.modifiers?.filter(ts.isModifier).map(this.mapModifier) : [],
