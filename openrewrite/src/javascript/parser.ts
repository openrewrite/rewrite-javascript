import * as ts from 'typescript';
import * as J from '../java/tree';
import * as JS from './tree';
<<<<<<< HEAD
import {ExecutionContext, Markers, ParseError, Parser, ParserInput, randomId, SourceFile, Tree} from "../core";
import {Comment, JRightPadded, Space, TextComment} from "../java/tree";
=======
import {ExecutionContext, Markers, Parser, ParserInput, randomId, SourceFile} from "../core";
import * as J from "../java/tree";
import {ClassDeclaration, Space, Unknown} from "../java/tree";
import * as ts from "typescript";
import Source = Unknown.Source;
>>>>>>> b01563c7

export class JavaScriptParser extends Parser {

    parseInputs(inputs: Iterable<ParserInput>, relativeTo: string | null, ctx: ExecutionContext): Iterable<SourceFile> {
        const inputsArray = Array.from(inputs);
        const compilerOptions: ts.CompilerOptions = {
            target: ts.ScriptTarget.Latest,
            module: ts.ModuleKind.CommonJS,
            // strict: true,
            allowJs: true
        };
        const host = ts.createCompilerHost(compilerOptions);
        host.getSourceFile = (fileName, languageVersion) => {
            if (fileName.endsWith('lib.d.ts')) {
                // For default library files like lib.d.ts
                const libFilePath = ts.getDefaultLibFilePath(compilerOptions);
                const libSource = ts.sys.readFile(libFilePath);
                return libSource
                    ? ts.createSourceFile(fileName, libSource, languageVersion, true)
                    : undefined;
            }

            let sourceText = inputsArray.find(i => i.path === fileName)?.source().toString('utf8')!;
            return sourceText ? ts.createSourceFile(fileName, sourceText, languageVersion, true) : undefined;
        }

        const program = ts.createProgram(Array.from(inputsArray, i => i.path), compilerOptions, host);
        const typeChecker = program.getTypeChecker();

        const result = [];
        for (let input of inputsArray) {
            const sourceFile = program.getSourceFile(input.path);
            if (sourceFile) {
                try {
                    result.push(new ParserVisitor(sourceFile, typeChecker).visit(sourceFile) as SourceFile);
                } catch (error) {
                    result.push(ParseError.build(
                        this,
                        input,
                        relativeTo,
                        ctx,
                        error instanceof Error ? error : new Error("Parser threw unknown error: " + error),
                        null
                    ));
                }
            } else {
                result.push(ParseError.build(
                    this,
                    input,
                    relativeTo,
                    ctx,
                    new Error("Parser returned undefined"),
                    null
                ));
            }
        }
        return result;
    }

    accept(path: string): boolean {
        return path.endsWith('.ts') || path.endsWith('.tsx') || path.endsWith('.js') || path.endsWith('.jsx');
    }

    sourcePathFromSourceText(prefix: string, sourceCode: string): string {
        return prefix + "/source.js";
    }
<<<<<<< HEAD

    static builder(): JavaScriptParser.Builder {
        return new JavaScriptParser.Builder();
    }
}

export namespace JavaScriptParser {
    export class Builder extends Parser.Builder {
        build(): JavaScriptParser {
            return new JavaScriptParser();
        }
    }
}

class ParserVisitor {
    constructor(private readonly sourceFile: ts.SourceFile, private readonly typeChecker: ts.TypeChecker) {
    }

    public visit(node: ts.Node): Tree {
        switch (node.kind) {
            case ts.SyntaxKind.SourceFile:
                if (ts.isSourceFile(node)) {
                    return new JS.CompilationUnit(
                        randomId(),
                        this.prefix(node),
                        Markers.EMPTY,
                        this.sourceFile.fileName,
                        null,
                        null,
                        false,
                        null,
                        [],
                        this.rightPaddedList<J.Statement>(node.statements),
                        Space.EMPTY
                    );
                }
                break;
            case ts.SyntaxKind.ExpressionStatement:
                if (ts.isExpressionStatement(node)) {
                    return new JS.ExpressionStatement(
                        randomId(),
                        this.visit(node.expression) as J.Expression
                    )
                }
                break;
            case ts.SyntaxKind.VariableStatement:
                let variableStatement = node as ts.VariableStatement;
                return new J.VariableDeclarations(
                    randomId(),
                    this.prefix(node),
                    Markers.EMPTY,
                    [],
                    this.mapModifiers(variableStatement),
                    null,
                    null,
                    [],
                    this.rightPaddedList(variableStatement.declarationList.declarations)
                )
            default:
                return new J.Unknown(
                    randomId(),
                    Space.EMPTY,
                    Markers.EMPTY,
                    new J.Unknown.Source(
                        randomId(),
                        Space.EMPTY,
                        Markers.EMPTY,
                        node.getFullText()
                    )
                );
        }
        throw new Error("Unreachable statement");
    }

    private prefix(node: ts.Node) {
        if (node.getLeadingTriviaWidth(this.sourceFile) == 0) {
            return Space.EMPTY;
        }
        return ParserVisitor.prefixFromNode(node, this.sourceFile);
        // return Space.format(this.sourceFile.text, node.getFullStart(), node.getFullStart() + node.getLeadingTriviaWidth());
    }

    static prefixFromNode(node: ts.Node, sourceFile: ts.SourceFile): Space {
        const comments: Comment[] = [];
        const text = sourceFile.getFullText();
        const nodeStart = node.getFullStart();

        let leadingWhitespacePos = node.getStart();

        // Step 1: Use forEachLeadingCommentRange to extract comments
        ts.forEachLeadingCommentRange(text, nodeStart, (pos, end, kind) => {
            leadingWhitespacePos = Math.min(leadingWhitespacePos, pos);

            const isMultiline = kind === ts.SyntaxKind.MultiLineCommentTrivia;
            const commentStart = isMultiline ? pos + 2 : pos + 2;  // Skip `/*` or `//`
            const commentEnd = isMultiline ? end - 2 : end;  // Exclude closing `*/` or nothing for `//`

            // Step 2: Capture suffix (whitespace after the comment)
            let suffixEnd = end;
            while (suffixEnd < text.length && (text[suffixEnd] === ' ' || text[suffixEnd] === '\t' || text[suffixEnd] === '\n' || text[suffixEnd] === '\r')) {
                suffixEnd++;
            }

            const commentBody = text.slice(commentStart, commentEnd);  // Extract comment body
            const suffix = text.slice(end, suffixEnd);  // Extract suffix (whitespace after comment)

            comments.push(new TextComment(isMultiline, commentBody, suffix, Markers.EMPTY));
        });

        // Step 3: Extract leading whitespace (before the first comment)
        let whitespace = '';
        if (leadingWhitespacePos > node.getFullStart()) {
            whitespace = text.slice(node.getFullStart(), leadingWhitespacePos);
        }

        // Step 4: Return the Space object with comments and leading whitespace
        return new Space(comments, whitespace.length > 0 ? whitespace : null);
    }

    private mapModifiers(node: ts.VariableStatement) {
        return [];
    }

    private rightPaddedList<T extends J.J>(nodes: ts.NodeArray<ts.Node>) {
        return nodes.map((s) => {
            return new JRightPadded(
                this.visit(s) as T,
                Space.EMPTY,
                Markers.EMPTY
            );
        });
=======
}

export class JavaScriptParserVisitor {
    visit(sf: ts.SourceFile) {
        return new JS.CompilationUnit(randomId(), Space.EMPTY, Markers.EMPTY, sf.fileName, null, null, false, null, [], [], Space.EMPTY);
    }

    #visit0<T extends J.J>(node: ts.Node) : T {
        const member = this[(`visit${ts.SyntaxKind[node.kind]}` as keyof JavaScriptParserVisitor)];
        if (typeof member === 'function') {
            return member(node as any) as any as T;
        } else {
            return this.visitUnknown(node) as any as T;
        }
    }

    visitUnknown(node: ts.Node) {
        return new J.Unknown(randomId(), Space.EMPTY, Markers.EMPTY, new Source(randomId(), Space.EMPTY, Markers.EMPTY, node.getText()));
    }

    visitClassDeclaration(node: ts.ClassDeclaration) {
        // return new ClassDeclaration(randomId(), node.)
        return this.visitUnknown(node);
    }

    visitNumericLiteral(node: ts.NumericLiteral) {
        return this.visitUnknown(node)
    }

    visitBigIntLiteral(node: ts.BigIntLiteral) {
        return this.visitUnknown(node)
    }

    visitStringLiteral(node: ts.StringLiteral) {
        return this.visitUnknown(node)
    }

    visitJsxText(node: ts.JsxText) {
        return this.visitUnknown(node)
    }

    visitRegularExpressionLiteral(node: ts.RegularExpressionLiteral) {
        return this.visitUnknown(node)
    }

    visitNoSubstitutionTemplateLiteral(node: ts.NoSubstitutionTemplateLiteral) {
        return this.visitUnknown(node)
    }

    visitTemplateHead(node: ts.TemplateHead) {
        return this.visitUnknown(node)
    }

    visitTemplateMiddle(node: ts.TemplateMiddle) {
        return this.visitUnknown(node)
    }

    visitTemplateTail(node: ts.TemplateTail) {
        return this.visitUnknown(node)
    }

    visitIdentifier(node: ts.Identifier) {
        return this.visitUnknown(node);
    }

    visitPrivateIdentifier(node: ts.PrivateIdentifier) {
        return this.visitUnknown(node);
    }

    visitQualifiedName(node: ts.QualifiedName) {
        return this.visitUnknown(node);
    }

    visitComputedPropertyName(node: ts.ComputedPropertyName) {
        return this.visitUnknown(node);
    }

    visitTypeParameter(node: ts.TypeParameterDeclaration) {
        return this.visitUnknown(node);
    }

    visitParameter(node: ts.ParameterDeclaration) {
        return this.visitUnknown(node);
    }

    visitDecorator(node: ts.Decorator) {
        return this.visitUnknown(node);
    }

    visitPropertySignature(node: ts.PropertySignature) {
        return this.visitUnknown(node);
    }

    visitPropertyDeclaration(node: ts.PropertyDeclaration) {
        return this.visitUnknown(node);
    }

    visitMethodSignature(node: ts.MethodSignature) {
        return this.visitUnknown(node);
    }

    visitMethodDeclaration(node: ts.MethodDeclaration) {
        return this.visitUnknown(node);
    }

    visitClassStaticBlockDeclaration(node: ts.ClassStaticBlockDeclaration) {
        return this.visitUnknown(node);
    }

    visitConstructor(node: ts.ConstructorDeclaration) {
        return this.visitUnknown(node);
    }

    visitGetAccessor(node: ts.GetAccessorDeclaration) {
        return this.visitUnknown(node);
    }

    visitSetAccessor(node: ts.SetAccessorDeclaration) {
        return this.visitUnknown(node);
    }

    visitCallSignature(node: ts.CallSignatureDeclaration) {
        return this.visitUnknown(node);
    }

    visitConstructSignature(node: ts.ConstructSignatureDeclaration) {
        return this.visitUnknown(node);
    }

    visitIndexSignature(node: ts.IndexSignatureDeclaration) {
        return this.visitUnknown(node);
    }

    visitTypePredicate(node: ts.TypePredicateNode) {
        return this.visitUnknown(node);
    }

    visitTypeReference(node: ts.TypeReferenceNode) {
        return this.visitUnknown(node)
    }

    visitFunctionType(node: ts.FunctionTypeNode) {
        return this.visitUnknown(node);
    }

    visitConstructorType(node: ts.ConstructorTypeNode) {
    }

    visitTypeQuery(node: ts.TypeQueryNode) {
        return this.visitUnknown(node);
    }

    visitTypeLiteral(node: ts.TypeLiteralNode) {
        return this.visitUnknown(node);
    }

    visitArrayType(node: ts.ArrayTypeNode) {
        return this.visitUnknown(node);
    }

    visitTupleType(node: ts.TupleTypeNode) {
        return this.visitUnknown(node);
    }

    visitOptionalType(node: ts.OptionalTypeNode) {
        return this.visitUnknown(node);
    }

    visitRestType(node: ts.RestTypeNode) {
        return this.visitUnknown(node);
    }

    visitUnionType(node: ts.UnionTypeNode) {
        return this.visitUnknown(node);
    }

    visitIntersectionType(node: ts.IntersectionTypeNode) {
        return this.visitUnknown(node);
    }

    visitConditionalType(node: ts.ConditionalTypeNode) {
        return this.visitUnknown(node);
    }

    visitInferType(node: ts.InferTypeNode) {
        return this.visitUnknown(node);
    }

    visitParenthesizedType(node: ts.ParenthesizedTypeNode) {
        return this.visitUnknown(node);
    }

    visitThisType(node: ts.ThisTypeNode) {
        return this.visitUnknown(node);
    }

    visitTypeOperator(node: ts.TypeOperatorNode) {
        return this.visitUnknown(node);
    }

    visitIndexedAccessType(node: ts.IndexedAccessTypeNode) {
        return this.visitUnknown(node);
    }

    visitMappedType(node: ts.MappedTypeNode) {
        return this.visitUnknown(node);
    }

    visitLiteralType(node: ts.LiteralTypeNode) {
        return this.visitUnknown(node);
    }

    visitNamedTupleMember(node: ts.NamedTupleMember) {
        return this.visitUnknown(node);
    }

    visitTemplateLiteralType(node: ts.TemplateLiteralTypeNode) {
        return this.visitUnknown(node);
    }

    visitTemplateLiteralTypeSpan(node: ts.TemplateLiteralTypeSpan) {
        return this.visitUnknown(node);
    }

    visitImportType(node: ts.ImportTypeNode) {
        return this.visitUnknown(node);
    }

    visitObjectBindingPattern(node: ts.ObjectBindingPattern) {
        return this.visitUnknown(node);
    }

    visitArrayBindingPattern(node: ts.ArrayBindingPattern) {
        return this.visitUnknown(node);
    }

    visitBindingElement(node: ts.BindingElement) {
        return this.visitUnknown(node);
    }

    visitArrayLiteralExpression(node: ts.ArrayLiteralExpression) {
        return this.visitUnknown(node);
    }

    visitObjectLiteralExpression(node: ts.ObjectLiteralExpression) {
        return this.visitUnknown(node);
    }

    visitPropertyAccessExpression(node: ts.PropertyAccessExpression) {
        return this.visitUnknown(node);
    }

    visitElementAccessExpression(node: ts.ElementAccessExpression) {
        return this.visitUnknown(node);
    }

    visitCallExpression(node: ts.CallExpression) {
        return this.visitUnknown(node);
    }

    visitNewExpression(node: ts.NewExpression) {
        return this.visitUnknown(node);
    }

    visitTaggedTemplateExpression(node: ts.TaggedTemplateExpression) {
        return this.visitUnknown(node);
    }

    visitTypeAssertionExpression(node: ts.TypeAssertion) {
        return this.visitUnknown(node);
    }

    visitParenthesizedExpression(node: ts.ParenthesizedExpression) {
        return this.visitUnknown(node);
    }

    visitFunctionExpression(node: ts.FunctionExpression) {
        return this.visitUnknown(node);
    }

    visitArrowFunction(node: ts.ArrowFunction) {
        return this.visitUnknown(node);
    }

    visitDeleteExpression(node: ts.DeleteExpression) {
        return this.visitUnknown(node);
    }

    visitTypeOfExpression(node: ts.TypeOfExpression) {
        return this.visitUnknown(node);
    }

    visitVoidExpression(node: ts.VoidExpression) {
        return this.visitUnknown(node);
    }

    visitAwaitExpression(node: ts.AwaitExpression) {
        return this.visitUnknown(node);
    }

    visitPrefixUnaryExpression(node: ts.PrefixUnaryExpression) {
        return this.visitUnknown(node);
    }

    visitPostfixUnaryExpression(node: ts.PostfixUnaryExpression) {
        return this.visitUnknown(node);
    }

    visitBinaryExpression(node: ts.BinaryExpression) {
        return this.visitUnknown(node);
    }

    visitConditionalExpression(node: ts.ConditionalExpression) {
        return this.visitUnknown(node);
    }

    visitTemplateExpression(node: ts.TemplateExpression) {
        return this.visitUnknown(node);
    }

    visitYieldExpression(node: ts.YieldExpression) {
        return this.visitUnknown(node);
    }

    visitSpreadElement(node: ts.SpreadElement) {
        return this.visitUnknown(node);
    }

    visitClassExpression(node: ts.ClassExpression) {
        return this.visitUnknown(node);
    }

    visitOmittedExpression(node: ts.OmittedExpression) {
        return this.visitUnknown(node);
    }

    visitExpressionWithTypeArguments(node: ts.ExpressionWithTypeArguments) {
        return this.visitUnknown(node);
    }

    visitAsExpression(node: ts.AsExpression) {
        return this.visitUnknown(node);
    }

    visitNonNullExpression(node: ts.NonNullExpression) {
        return this.visitUnknown(node);
    }

    visitMetaProperty(node: ts.MetaProperty) {
        return this.visitUnknown(node);
    }

    visitSyntheticExpression(node: ts.SyntheticExpression) {
        return this.visitUnknown(node);
    }

    visitSatisfiesExpression(node: ts.SatisfiesExpression) {
        return this.visitUnknown(node);
    }

    visitTemplateSpan(node: ts.TemplateSpan) {
        return this.visitUnknown(node);
    }

    visitSemicolonClassElement(node: ts.SemicolonClassElement) {
        return this.visitUnknown(node);
    }

    visitBlock(node: ts.Block) {
        return this.visitUnknown(node);
    }

    visitEmptyStatement(node: ts.EmptyStatement) {
        return this.visitUnknown(node);
    }

    visitVariableStatement(node: ts.VariableStatement) {
        return this.visitUnknown(node);
    }

    visitExpressionStatement(node: ts.ExpressionStatement) {
        return this.visitUnknown(node);
    }

    visitIfStatement(node: ts.IfStatement) {
        return this.visitUnknown(node);
    }

    visitDoStatement(node: ts.DoStatement) {
        return this.visitUnknown(node);
    }

    visitWhileStatement(node: ts.WhileStatement) {
        return this.visitUnknown(node);
    }

    visitForStatement(node: ts.ForStatement) {
        return this.visitUnknown(node);
    }

    visitForInStatement(node: ts.ForInStatement) {
        return this.visitUnknown(node);
    }

    visitForOfStatement(node: ts.ForOfStatement) {
        return this.visitUnknown(node);
    }

    visitContinueStatement(node: ts.ContinueStatement) {
        return this.visitUnknown(node);
    }

    visitBreakStatement(node: ts.BreakStatement) {
        return this.visitUnknown(node);
    }

    visitReturnStatement(node: ts.ReturnStatement) {
        return this.visitUnknown(node);
    }

    visitWithStatement(node: ts.WithStatement) {
        return this.visitUnknown(node);
    }

    visitSwitchStatement(node: ts.SwitchStatement) {
        return this.visitUnknown(node);
    }

    visitLabeledStatement(node: ts.LabeledStatement) {
        return this.visitUnknown(node);
    }

    visitThrowStatement(node: ts.ThrowStatement) {
        return this.visitUnknown(node);
    }

    visitTryStatement(node: ts.TryStatement) {
        return this.visitUnknown(node);
    }

    visitDebuggerStatement(node: ts.DebuggerStatement) {
        return this.visitUnknown(node);
    }

    visitVariableDeclaration(node: ts.VariableDeclaration) {
        return this.visitUnknown(node);
    }

    visitVariableDeclarationList(node: ts.VariableDeclarationList) {
        return this.visitUnknown(node);
    }

    visitFunctionDeclaration(node: ts.FunctionDeclaration) {
        return this.visitUnknown(node);
    }

    visitInterfaceDeclaration(node: ts.InterfaceDeclaration) {
        return this.visitUnknown(node);
    }

    visitTypeAliasDeclaration(node: ts.TypeAliasDeclaration) {
        return this.visitUnknown(node);
    }

    visitEnumDeclaration(node: ts.EnumDeclaration) {
        return this.visitUnknown(node);
    }

    visitModuleDeclaration(node: ts.ModuleDeclaration) {
        return this.visitUnknown(node);
    }

    visitModuleBlock(node: ts.ModuleBlock) {
        return this.visitUnknown(node);
    }

    visitCaseBlock(node: ts.CaseBlock) {
        return this.visitUnknown(node);
    }

    visitNamespaceExportDeclaration(node: ts.NamespaceExportDeclaration) {
        return this.visitUnknown(node);
    }

    visitImportEqualsDeclaration(node: ts.ImportEqualsDeclaration) {
        return this.visitUnknown(node);
    }

    visitImportDeclaration(node: ts.ImportDeclaration) {
        return this.visitUnknown(node);
    }

    visitImportClause(node: ts.ImportClause) {
        return this.visitUnknown(node);
    }

    visitNamespaceImport(node: ts.NamespaceImport) {
        return this.visitUnknown(node);
    }

    visitNamedImports(node: ts.NamedImports) {
        return this.visitUnknown(node);
    }

    visitImportSpecifier(node: ts.ImportSpecifier) {
        return this.visitUnknown(node);
    }

    visitExportAssignment(node: ts.ExportAssignment) {
        return this.visitUnknown(node);
    }

    visitExportDeclaration(node: ts.ExportDeclaration) {
        return this.visitUnknown(node);
    }

    visitNamedExports(node: ts.NamedExports) {
        return this.visitUnknown(node);
    }

    visitNamespaceExport(node: ts.NamespaceExport) {
        return this.visitUnknown(node);
    }

    visitExportSpecifier(node: ts.ExportSpecifier) {
        return this.visitUnknown(node);
    }

    visitMissingDeclaration(node: ts.MissingDeclaration) {
        return this.visitUnknown(node);
    }

    visitExternalModuleReference(node: ts.ExternalModuleReference) {
        return this.visitUnknown(node);
    }

    visitJsxElement(node: ts.JsxElement) {
        return this.visitUnknown(node);
    }

    visitJsxSelfClosingElement(node: ts.JsxSelfClosingElement) {
        return this.visitUnknown(node);
    }

    visitJsxOpeningElement(node: ts.JsxOpeningElement) {
        return this.visitUnknown(node);
    }

    visitJsxClosingElement(node: ts.JsxClosingElement) {
        return this.visitUnknown(node);
    }

    visitJsxFragment(node: ts.JsxFragment) {
        return this.visitUnknown(node);
    }

    visitJsxOpeningFragment(node: ts.JsxOpeningFragment) {
        return this.visitUnknown(node);
    }

    visitJsxClosingFragment(node: ts.JsxClosingFragment) {
        return this.visitUnknown(node);
    }

    visitJsxAttribute(node: ts.JsxAttribute) {
        return this.visitUnknown(node);
    }

    visitJsxAttributes(node: ts.JsxAttributes) {
        return this.visitUnknown(node);
    }

    visitJsxSpreadAttribute(node: ts.JsxSpreadAttribute) {
        return this.visitUnknown(node);
    }

    visitJsxExpression(node: ts.JsxExpression) {
        return this.visitUnknown(node);
    }

    visitJsxNamespacedName(node: ts.JsxNamespacedName) {
        return this.visitUnknown(node);
    }

    visitCaseClause(node: ts.CaseClause) {
        return this.visitUnknown(node);
    }

    visitDefaultClause(node: ts.DefaultClause) {
        return this.visitUnknown(node);
    }

    visitHeritageClause(node: ts.HeritageClause) {
        return this.visitUnknown(node);
    }

    visitCatchClause(node: ts.CatchClause) {
        return this.visitUnknown(node);
    }

    visitImportAttributes(node: ts.ImportAttributes) {
        return this.visitUnknown(node);
    }

    visitImportAttribute(node: ts.ImportAttribute) {
        return this.visitUnknown(node);
    }

    visitPropertyAssignment(node: ts.PropertyAssignment) {
        return this.visitUnknown(node);
    }

    visitShorthandPropertyAssignment(node: ts.ShorthandPropertyAssignment) {
        return this.visitUnknown(node);
    }

    visitSpreadAssignment(node: ts.SpreadAssignment) {
        return this.visitUnknown(node);
    }

    visitEnumMember(node: ts.EnumMember) {
        return this.visitUnknown(node);
    }

    visitSourceFile(node: ts.SourceFile) {
        return this.visitUnknown(node);
    }

    visitBundle(node: ts.Bundle) {
        return this.visitUnknown(node);
    }

    visitJSDocTypeExpression(node: ts.JSDocTypeExpression) {
        return this.visitUnknown(node);
    }

    visitJSDocNameReference(node: ts.JSDocNameReference) {
        return this.visitUnknown(node);
    }

    visitJSDocMemberName(node: ts.JSDocMemberName) {
        return this.visitUnknown(node);
    }

    visitJSDocAllType(node: ts.JSDocAllType) {
        return this.visitUnknown(node);
    }

    visitJSDocUnknownType(node: ts.JSDocUnknownType) {
        return this.visitUnknown(node);
    }

    visitJSDocNullableType(node: ts.JSDocNullableType) {
        return this.visitUnknown(node);
    }

    visitJSDocNonNullableType(node: ts.JSDocNonNullableType) {
        return this.visitUnknown(node);
    }

    visitJSDocOptionalType(node: ts.JSDocOptionalType) {
        return this.visitUnknown(node);
    }

    visitJSDocFunctionType(node: ts.JSDocFunctionType) {
        return this.visitUnknown(node);
    }

    visitJSDocVariadicType(node: ts.JSDocVariadicType) {
        return this.visitUnknown(node);
    }

    visitJSDocNamepathType(node: ts.JSDocNamepathType) {
        return this.visitUnknown(node);
    }

    visitJSDoc(node: ts.JSDoc) {
        return this.visitUnknown(node);
    }

    visitJSDocType(node: ts.JSDocType) {
        return this.visitUnknown(node);
    }

    visitJSDocText(node: ts.JSDocText) {
        return this.visitUnknown(node);
    }

    visitJSDocTypeLiteral(node: ts.JSDocTypeLiteral) {
        return this.visitUnknown(node);
    }

    visitJSDocSignature(node: ts.JSDocSignature) {
        return this.visitUnknown(node);
    }

    visitJSDocLink(node: ts.JSDocLink) {
        return this.visitUnknown(node);
    }

    visitJSDocLinkCode(node: ts.JSDocLinkCode) {
        return this.visitUnknown(node);
    }

    visitJSDocLinkPlain(node: ts.JSDocLinkPlain) {
        return this.visitUnknown(node);
    }

    visitJSDocTag(node: ts.JSDocTag) {
        return this.visitUnknown(node);
    }

    visitJSDocAugmentsTag(node: ts.JSDocAugmentsTag) {
        return this.visitUnknown(node);
    }

    visitJSDocImplementsTag(node: ts.JSDocImplementsTag) {
        return this.visitUnknown(node);
    }

    visitJSDocAuthorTag(node: ts.JSDocAuthorTag) {
        return this.visitUnknown(node);
    }

    visitJSDocDeprecatedTag(node: ts.JSDocDeprecatedTag) {
        return this.visitUnknown(node);
    }

    visitJSDocClassTag(node: ts.JSDocClassTag) {
        return this.visitUnknown(node);
    }

    visitJSDocPublicTag(node: ts.JSDocPublicTag) {
        return this.visitUnknown(node);
    }

    visitJSDocPrivateTag(node: ts.JSDocPrivateTag) {
        return this.visitUnknown(node);
    }

    visitJSDocProtectedTag(node: ts.JSDocProtectedTag) {
        return this.visitUnknown(node);
    }

    visitJSDocReadonlyTag(node: ts.JSDocReadonlyTag) {
        return this.visitUnknown(node);
    }

    visitJSDocOverrideTag(node: ts.JSDocOverrideTag) {
        return this.visitUnknown(node);
    }

    visitJSDocCallbackTag(node: ts.JSDocCallbackTag) {
        return this.visitUnknown(node);
    }

    visitJSDocOverloadTag(node: ts.JSDocOverloadTag) {
        return this.visitUnknown(node);
    }

    visitJSDocEnumTag(node: ts.JSDocEnumTag) {
        return this.visitUnknown(node);
    }

    visitJSDocParameterTag(node: ts.JSDocParameterTag) {
        return this.visitUnknown(node);
    }

    visitJSDocReturnTag(node: ts.JSDocReturnTag) {
        return this.visitUnknown(node);
    }

    visitJSDocThisTag(node: ts.JSDocThisTag) {
        return this.visitUnknown(node);
    }

    visitJSDocTypeTag(node: ts.JSDocTypeTag) {
        return this.visitUnknown(node);
    }

    visitJSDocTemplateTag(node: ts.JSDocTemplateTag) {
        return this.visitUnknown(node);
    }

    visitJSDocTypedefTag(node: ts.JSDocTypedefTag) {
        return this.visitUnknown(node);
    }

    visitJSDocSeeTag(node: ts.JSDocSeeTag) {
        return this.visitUnknown(node);
    }

    visitJSDocPropertyTag(node: ts.JSDocPropertyTag) {
        return this.visitUnknown(node);
    }

    visitJSDocThrowsTag(node: ts.JSDocThrowsTag) {
        return this.visitUnknown(node);
    }

    visitJSDocSatisfiesTag(node: ts.JSDocSatisfiesTag) {
        return this.visitUnknown(node);
    }

    visitJSDocImportTag(node: ts.JSDocImportTag) {
        return this.visitUnknown(node);
    }

    visitSyntaxList(node: ts.SyntaxList) {
        return this.visitUnknown(node);
    }

    visitNotEmittedStatement(node: ts.NotEmittedStatement) {
        return this.visitUnknown(node);
    }

    visitPartiallyEmittedExpression(node: ts.PartiallyEmittedExpression) {
        return this.visitUnknown(node);
    }

    visitCommaListExpression(node: ts.CommaListExpression) {
        return this.visitUnknown(node);
    }

    visitSyntheticReferenceExpression(node: ts.Node) {
        return this.visitUnknown(node);
>>>>>>> b01563c7
    }
}<|MERGE_RESOLUTION|>--- conflicted
+++ resolved
@@ -1,16 +1,8 @@
 import * as ts from 'typescript';
 import * as J from '../java/tree';
 import * as JS from './tree';
-<<<<<<< HEAD
 import {ExecutionContext, Markers, ParseError, Parser, ParserInput, randomId, SourceFile, Tree} from "../core";
 import {Comment, JRightPadded, Space, TextComment} from "../java/tree";
-=======
-import {ExecutionContext, Markers, Parser, ParserInput, randomId, SourceFile} from "../core";
-import * as J from "../java/tree";
-import {ClassDeclaration, Space, Unknown} from "../java/tree";
-import * as ts from "typescript";
-import Source = Unknown.Source;
->>>>>>> b01563c7
 
 export class JavaScriptParser extends Parser {
 
@@ -77,7 +69,6 @@
     sourcePathFromSourceText(prefix: string, sourceCode: string): string {
         return prefix + "/source.js";
     }
-<<<<<<< HEAD
 
     static builder(): JavaScriptParser.Builder {
         return new JavaScriptParser.Builder();
@@ -209,7 +200,7 @@
                 Markers.EMPTY
             );
         });
-=======
+    }
 }
 
 export class JavaScriptParserVisitor {
@@ -1036,6 +1027,832 @@
 
     visitSyntheticReferenceExpression(node: ts.Node) {
         return this.visitUnknown(node);
->>>>>>> b01563c7
+    }
+}
+
+export class JavaScriptParserVisitor {
+    visit(sf: ts.SourceFile) {
+        return new JS.CompilationUnit(randomId(), Space.EMPTY, Markers.EMPTY, sf.fileName, null, null, false, null, [], [], Space.EMPTY);
+    }
+
+    #visit0<T extends J.J>(node: ts.Node) : T {
+        const member = this[(`visit${ts.SyntaxKind[node.kind]}` as keyof JavaScriptParserVisitor)];
+        if (typeof member === 'function') {
+            return member(node as any) as any as T;
+        } else {
+            return this.visitUnknown(node) as any as T;
+        }
+    }
+
+    visitUnknown(node: ts.Node) {
+        return new J.Unknown(randomId(), Space.EMPTY, Markers.EMPTY, new Source(randomId(), Space.EMPTY, Markers.EMPTY, node.getText()));
+    }
+
+    visitClassDeclaration(node: ts.ClassDeclaration) {
+        // return new ClassDeclaration(randomId(), node.)
+        return this.visitUnknown(node);
+    }
+
+    visitNumericLiteral(node: ts.NumericLiteral) {
+        return this.visitUnknown(node)
+    }
+
+    visitBigIntLiteral(node: ts.BigIntLiteral) {
+        return this.visitUnknown(node)
+    }
+
+    visitStringLiteral(node: ts.StringLiteral) {
+        return this.visitUnknown(node)
+    }
+
+    visitJsxText(node: ts.JsxText) {
+        return this.visitUnknown(node)
+    }
+
+    visitRegularExpressionLiteral(node: ts.RegularExpressionLiteral) {
+        return this.visitUnknown(node)
+    }
+
+    visitNoSubstitutionTemplateLiteral(node: ts.NoSubstitutionTemplateLiteral) {
+        return this.visitUnknown(node)
+    }
+
+    visitTemplateHead(node: ts.TemplateHead) {
+        return this.visitUnknown(node)
+    }
+
+    visitTemplateMiddle(node: ts.TemplateMiddle) {
+        return this.visitUnknown(node)
+    }
+
+    visitTemplateTail(node: ts.TemplateTail) {
+        return this.visitUnknown(node)
+    }
+
+    visitIdentifier(node: ts.Identifier) {
+        return this.visitUnknown(node);
+    }
+
+    visitPrivateIdentifier(node: ts.PrivateIdentifier) {
+        return this.visitUnknown(node);
+    }
+
+    visitQualifiedName(node: ts.QualifiedName) {
+        return this.visitUnknown(node);
+    }
+
+    visitComputedPropertyName(node: ts.ComputedPropertyName) {
+        return this.visitUnknown(node);
+    }
+
+    visitTypeParameter(node: ts.TypeParameterDeclaration) {
+        return this.visitUnknown(node);
+    }
+
+    visitParameter(node: ts.ParameterDeclaration) {
+        return this.visitUnknown(node);
+    }
+
+    visitDecorator(node: ts.Decorator) {
+        return this.visitUnknown(node);
+    }
+
+    visitPropertySignature(node: ts.PropertySignature) {
+        return this.visitUnknown(node);
+    }
+
+    visitPropertyDeclaration(node: ts.PropertyDeclaration) {
+        return this.visitUnknown(node);
+    }
+
+    visitMethodSignature(node: ts.MethodSignature) {
+        return this.visitUnknown(node);
+    }
+
+    visitMethodDeclaration(node: ts.MethodDeclaration) {
+        return this.visitUnknown(node);
+    }
+
+    visitClassStaticBlockDeclaration(node: ts.ClassStaticBlockDeclaration) {
+        return this.visitUnknown(node);
+    }
+
+    visitConstructor(node: ts.ConstructorDeclaration) {
+        return this.visitUnknown(node);
+    }
+
+    visitGetAccessor(node: ts.GetAccessorDeclaration) {
+        return this.visitUnknown(node);
+    }
+
+    visitSetAccessor(node: ts.SetAccessorDeclaration) {
+        return this.visitUnknown(node);
+    }
+
+    visitCallSignature(node: ts.CallSignatureDeclaration) {
+        return this.visitUnknown(node);
+    }
+
+    visitConstructSignature(node: ts.ConstructSignatureDeclaration) {
+        return this.visitUnknown(node);
+    }
+
+    visitIndexSignature(node: ts.IndexSignatureDeclaration) {
+        return this.visitUnknown(node);
+    }
+
+    visitTypePredicate(node: ts.TypePredicateNode) {
+        return this.visitUnknown(node);
+    }
+
+    visitTypeReference(node: ts.TypeReferenceNode) {
+        return this.visitUnknown(node)
+    }
+
+    visitFunctionType(node: ts.FunctionTypeNode) {
+        return this.visitUnknown(node);
+    }
+
+    visitConstructorType(node: ts.ConstructorTypeNode) {
+    }
+
+    visitTypeQuery(node: ts.TypeQueryNode) {
+        return this.visitUnknown(node);
+    }
+
+    visitTypeLiteral(node: ts.TypeLiteralNode) {
+        return this.visitUnknown(node);
+    }
+
+    visitArrayType(node: ts.ArrayTypeNode) {
+        return this.visitUnknown(node);
+    }
+
+    visitTupleType(node: ts.TupleTypeNode) {
+        return this.visitUnknown(node);
+    }
+
+    visitOptionalType(node: ts.OptionalTypeNode) {
+        return this.visitUnknown(node);
+    }
+
+    visitRestType(node: ts.RestTypeNode) {
+        return this.visitUnknown(node);
+    }
+
+    visitUnionType(node: ts.UnionTypeNode) {
+        return this.visitUnknown(node);
+    }
+
+    visitIntersectionType(node: ts.IntersectionTypeNode) {
+        return this.visitUnknown(node);
+    }
+
+    visitConditionalType(node: ts.ConditionalTypeNode) {
+        return this.visitUnknown(node);
+    }
+
+    visitInferType(node: ts.InferTypeNode) {
+        return this.visitUnknown(node);
+    }
+
+    visitParenthesizedType(node: ts.ParenthesizedTypeNode) {
+        return this.visitUnknown(node);
+    }
+
+    visitThisType(node: ts.ThisTypeNode) {
+        return this.visitUnknown(node);
+    }
+
+    visitTypeOperator(node: ts.TypeOperatorNode) {
+        return this.visitUnknown(node);
+    }
+
+    visitIndexedAccessType(node: ts.IndexedAccessTypeNode) {
+        return this.visitUnknown(node);
+    }
+
+    visitMappedType(node: ts.MappedTypeNode) {
+        return this.visitUnknown(node);
+    }
+
+    visitLiteralType(node: ts.LiteralTypeNode) {
+        return this.visitUnknown(node);
+    }
+
+    visitNamedTupleMember(node: ts.NamedTupleMember) {
+        return this.visitUnknown(node);
+    }
+
+    visitTemplateLiteralType(node: ts.TemplateLiteralTypeNode) {
+        return this.visitUnknown(node);
+    }
+
+    visitTemplateLiteralTypeSpan(node: ts.TemplateLiteralTypeSpan) {
+        return this.visitUnknown(node);
+    }
+
+    visitImportType(node: ts.ImportTypeNode) {
+        return this.visitUnknown(node);
+    }
+
+    visitObjectBindingPattern(node: ts.ObjectBindingPattern) {
+        return this.visitUnknown(node);
+    }
+
+    visitArrayBindingPattern(node: ts.ArrayBindingPattern) {
+        return this.visitUnknown(node);
+    }
+
+    visitBindingElement(node: ts.BindingElement) {
+        return this.visitUnknown(node);
+    }
+
+    visitArrayLiteralExpression(node: ts.ArrayLiteralExpression) {
+        return this.visitUnknown(node);
+    }
+
+    visitObjectLiteralExpression(node: ts.ObjectLiteralExpression) {
+        return this.visitUnknown(node);
+    }
+
+    visitPropertyAccessExpression(node: ts.PropertyAccessExpression) {
+        return this.visitUnknown(node);
+    }
+
+    visitElementAccessExpression(node: ts.ElementAccessExpression) {
+        return this.visitUnknown(node);
+    }
+
+    visitCallExpression(node: ts.CallExpression) {
+        return this.visitUnknown(node);
+    }
+
+    visitNewExpression(node: ts.NewExpression) {
+        return this.visitUnknown(node);
+    }
+
+    visitTaggedTemplateExpression(node: ts.TaggedTemplateExpression) {
+        return this.visitUnknown(node);
+    }
+
+    visitTypeAssertionExpression(node: ts.TypeAssertion) {
+        return this.visitUnknown(node);
+    }
+
+    visitParenthesizedExpression(node: ts.ParenthesizedExpression) {
+        return this.visitUnknown(node);
+    }
+
+    visitFunctionExpression(node: ts.FunctionExpression) {
+        return this.visitUnknown(node);
+    }
+
+    visitArrowFunction(node: ts.ArrowFunction) {
+        return this.visitUnknown(node);
+    }
+
+    visitDeleteExpression(node: ts.DeleteExpression) {
+        return this.visitUnknown(node);
+    }
+
+    visitTypeOfExpression(node: ts.TypeOfExpression) {
+        return this.visitUnknown(node);
+    }
+
+    visitVoidExpression(node: ts.VoidExpression) {
+        return this.visitUnknown(node);
+    }
+
+    visitAwaitExpression(node: ts.AwaitExpression) {
+        return this.visitUnknown(node);
+    }
+
+    visitPrefixUnaryExpression(node: ts.PrefixUnaryExpression) {
+        return this.visitUnknown(node);
+    }
+
+    visitPostfixUnaryExpression(node: ts.PostfixUnaryExpression) {
+        return this.visitUnknown(node);
+    }
+
+    visitBinaryExpression(node: ts.BinaryExpression) {
+        return this.visitUnknown(node);
+    }
+
+    visitConditionalExpression(node: ts.ConditionalExpression) {
+        return this.visitUnknown(node);
+    }
+
+    visitTemplateExpression(node: ts.TemplateExpression) {
+        return this.visitUnknown(node);
+    }
+
+    visitYieldExpression(node: ts.YieldExpression) {
+        return this.visitUnknown(node);
+    }
+
+    visitSpreadElement(node: ts.SpreadElement) {
+        return this.visitUnknown(node);
+    }
+
+    visitClassExpression(node: ts.ClassExpression) {
+        return this.visitUnknown(node);
+    }
+
+    visitOmittedExpression(node: ts.OmittedExpression) {
+        return this.visitUnknown(node);
+    }
+
+    visitExpressionWithTypeArguments(node: ts.ExpressionWithTypeArguments) {
+        return this.visitUnknown(node);
+    }
+
+    visitAsExpression(node: ts.AsExpression) {
+        return this.visitUnknown(node);
+    }
+
+    visitNonNullExpression(node: ts.NonNullExpression) {
+        return this.visitUnknown(node);
+    }
+
+    visitMetaProperty(node: ts.MetaProperty) {
+        return this.visitUnknown(node);
+    }
+
+    visitSyntheticExpression(node: ts.SyntheticExpression) {
+        return this.visitUnknown(node);
+    }
+
+    visitSatisfiesExpression(node: ts.SatisfiesExpression) {
+        return this.visitUnknown(node);
+    }
+
+    visitTemplateSpan(node: ts.TemplateSpan) {
+        return this.visitUnknown(node);
+    }
+
+    visitSemicolonClassElement(node: ts.SemicolonClassElement) {
+        return this.visitUnknown(node);
+    }
+
+    visitBlock(node: ts.Block) {
+        return this.visitUnknown(node);
+    }
+
+    visitEmptyStatement(node: ts.EmptyStatement) {
+        return this.visitUnknown(node);
+    }
+
+    visitVariableStatement(node: ts.VariableStatement) {
+        return this.visitUnknown(node);
+    }
+
+    visitExpressionStatement(node: ts.ExpressionStatement) {
+        return this.visitUnknown(node);
+    }
+
+    visitIfStatement(node: ts.IfStatement) {
+        return this.visitUnknown(node);
+    }
+
+    visitDoStatement(node: ts.DoStatement) {
+        return this.visitUnknown(node);
+    }
+
+    visitWhileStatement(node: ts.WhileStatement) {
+        return this.visitUnknown(node);
+    }
+
+    visitForStatement(node: ts.ForStatement) {
+        return this.visitUnknown(node);
+    }
+
+    visitForInStatement(node: ts.ForInStatement) {
+        return this.visitUnknown(node);
+    }
+
+    visitForOfStatement(node: ts.ForOfStatement) {
+        return this.visitUnknown(node);
+    }
+
+    visitContinueStatement(node: ts.ContinueStatement) {
+        return this.visitUnknown(node);
+    }
+
+    visitBreakStatement(node: ts.BreakStatement) {
+        return this.visitUnknown(node);
+    }
+
+    visitReturnStatement(node: ts.ReturnStatement) {
+        return this.visitUnknown(node);
+    }
+
+    visitWithStatement(node: ts.WithStatement) {
+        return this.visitUnknown(node);
+    }
+
+    visitSwitchStatement(node: ts.SwitchStatement) {
+        return this.visitUnknown(node);
+    }
+
+    visitLabeledStatement(node: ts.LabeledStatement) {
+        return this.visitUnknown(node);
+    }
+
+    visitThrowStatement(node: ts.ThrowStatement) {
+        return this.visitUnknown(node);
+    }
+
+    visitTryStatement(node: ts.TryStatement) {
+        return this.visitUnknown(node);
+    }
+
+    visitDebuggerStatement(node: ts.DebuggerStatement) {
+        return this.visitUnknown(node);
+    }
+
+    visitVariableDeclaration(node: ts.VariableDeclaration) {
+        return this.visitUnknown(node);
+    }
+
+    visitVariableDeclarationList(node: ts.VariableDeclarationList) {
+        return this.visitUnknown(node);
+    }
+
+    visitFunctionDeclaration(node: ts.FunctionDeclaration) {
+        return this.visitUnknown(node);
+    }
+
+    visitInterfaceDeclaration(node: ts.InterfaceDeclaration) {
+        return this.visitUnknown(node);
+    }
+
+    visitTypeAliasDeclaration(node: ts.TypeAliasDeclaration) {
+        return this.visitUnknown(node);
+    }
+
+    visitEnumDeclaration(node: ts.EnumDeclaration) {
+        return this.visitUnknown(node);
+    }
+
+    visitModuleDeclaration(node: ts.ModuleDeclaration) {
+        return this.visitUnknown(node);
+    }
+
+    visitModuleBlock(node: ts.ModuleBlock) {
+        return this.visitUnknown(node);
+    }
+
+    visitCaseBlock(node: ts.CaseBlock) {
+        return this.visitUnknown(node);
+    }
+
+    visitNamespaceExportDeclaration(node: ts.NamespaceExportDeclaration) {
+        return this.visitUnknown(node);
+    }
+
+    visitImportEqualsDeclaration(node: ts.ImportEqualsDeclaration) {
+        return this.visitUnknown(node);
+    }
+
+    visitImportDeclaration(node: ts.ImportDeclaration) {
+        return this.visitUnknown(node);
+    }
+
+    visitImportClause(node: ts.ImportClause) {
+        return this.visitUnknown(node);
+    }
+
+    visitNamespaceImport(node: ts.NamespaceImport) {
+        return this.visitUnknown(node);
+    }
+
+    visitNamedImports(node: ts.NamedImports) {
+        return this.visitUnknown(node);
+    }
+
+    visitImportSpecifier(node: ts.ImportSpecifier) {
+        return this.visitUnknown(node);
+    }
+
+    visitExportAssignment(node: ts.ExportAssignment) {
+        return this.visitUnknown(node);
+    }
+
+    visitExportDeclaration(node: ts.ExportDeclaration) {
+        return this.visitUnknown(node);
+    }
+
+    visitNamedExports(node: ts.NamedExports) {
+        return this.visitUnknown(node);
+    }
+
+    visitNamespaceExport(node: ts.NamespaceExport) {
+        return this.visitUnknown(node);
+    }
+
+    visitExportSpecifier(node: ts.ExportSpecifier) {
+        return this.visitUnknown(node);
+    }
+
+    visitMissingDeclaration(node: ts.MissingDeclaration) {
+        return this.visitUnknown(node);
+    }
+
+    visitExternalModuleReference(node: ts.ExternalModuleReference) {
+        return this.visitUnknown(node);
+    }
+
+    visitJsxElement(node: ts.JsxElement) {
+        return this.visitUnknown(node);
+    }
+
+    visitJsxSelfClosingElement(node: ts.JsxSelfClosingElement) {
+        return this.visitUnknown(node);
+    }
+
+    visitJsxOpeningElement(node: ts.JsxOpeningElement) {
+        return this.visitUnknown(node);
+    }
+
+    visitJsxClosingElement(node: ts.JsxClosingElement) {
+        return this.visitUnknown(node);
+    }
+
+    visitJsxFragment(node: ts.JsxFragment) {
+        return this.visitUnknown(node);
+    }
+
+    visitJsxOpeningFragment(node: ts.JsxOpeningFragment) {
+        return this.visitUnknown(node);
+    }
+
+    visitJsxClosingFragment(node: ts.JsxClosingFragment) {
+        return this.visitUnknown(node);
+    }
+
+    visitJsxAttribute(node: ts.JsxAttribute) {
+        return this.visitUnknown(node);
+    }
+
+    visitJsxAttributes(node: ts.JsxAttributes) {
+        return this.visitUnknown(node);
+    }
+
+    visitJsxSpreadAttribute(node: ts.JsxSpreadAttribute) {
+        return this.visitUnknown(node);
+    }
+
+    visitJsxExpression(node: ts.JsxExpression) {
+        return this.visitUnknown(node);
+    }
+
+    visitJsxNamespacedName(node: ts.JsxNamespacedName) {
+        return this.visitUnknown(node);
+    }
+
+    visitCaseClause(node: ts.CaseClause) {
+        return this.visitUnknown(node);
+    }
+
+    visitDefaultClause(node: ts.DefaultClause) {
+        return this.visitUnknown(node);
+    }
+
+    visitHeritageClause(node: ts.HeritageClause) {
+        return this.visitUnknown(node);
+    }
+
+    visitCatchClause(node: ts.CatchClause) {
+        return this.visitUnknown(node);
+    }
+
+    visitImportAttributes(node: ts.ImportAttributes) {
+        return this.visitUnknown(node);
+    }
+
+    visitImportAttribute(node: ts.ImportAttribute) {
+        return this.visitUnknown(node);
+    }
+
+    visitPropertyAssignment(node: ts.PropertyAssignment) {
+        return this.visitUnknown(node);
+    }
+
+    visitShorthandPropertyAssignment(node: ts.ShorthandPropertyAssignment) {
+        return this.visitUnknown(node);
+    }
+
+    visitSpreadAssignment(node: ts.SpreadAssignment) {
+        return this.visitUnknown(node);
+    }
+
+    visitEnumMember(node: ts.EnumMember) {
+        return this.visitUnknown(node);
+    }
+
+    visitSourceFile(node: ts.SourceFile) {
+        return this.visitUnknown(node);
+    }
+
+    visitBundle(node: ts.Bundle) {
+        return this.visitUnknown(node);
+    }
+
+    visitJSDocTypeExpression(node: ts.JSDocTypeExpression) {
+        return this.visitUnknown(node);
+    }
+
+    visitJSDocNameReference(node: ts.JSDocNameReference) {
+        return this.visitUnknown(node);
+    }
+
+    visitJSDocMemberName(node: ts.JSDocMemberName) {
+        return this.visitUnknown(node);
+    }
+
+    visitJSDocAllType(node: ts.JSDocAllType) {
+        return this.visitUnknown(node);
+    }
+
+    visitJSDocUnknownType(node: ts.JSDocUnknownType) {
+        return this.visitUnknown(node);
+    }
+
+    visitJSDocNullableType(node: ts.JSDocNullableType) {
+        return this.visitUnknown(node);
+    }
+
+    visitJSDocNonNullableType(node: ts.JSDocNonNullableType) {
+        return this.visitUnknown(node);
+    }
+
+    visitJSDocOptionalType(node: ts.JSDocOptionalType) {
+        return this.visitUnknown(node);
+    }
+
+    visitJSDocFunctionType(node: ts.JSDocFunctionType) {
+        return this.visitUnknown(node);
+    }
+
+    visitJSDocVariadicType(node: ts.JSDocVariadicType) {
+        return this.visitUnknown(node);
+    }
+
+    visitJSDocNamepathType(node: ts.JSDocNamepathType) {
+        return this.visitUnknown(node);
+    }
+
+    visitJSDoc(node: ts.JSDoc) {
+        return this.visitUnknown(node);
+    }
+
+    visitJSDocType(node: ts.JSDocType) {
+        return this.visitUnknown(node);
+    }
+
+    visitJSDocText(node: ts.JSDocText) {
+        return this.visitUnknown(node);
+    }
+
+    visitJSDocTypeLiteral(node: ts.JSDocTypeLiteral) {
+        return this.visitUnknown(node);
+    }
+
+    visitJSDocSignature(node: ts.JSDocSignature) {
+        return this.visitUnknown(node);
+    }
+
+    visitJSDocLink(node: ts.JSDocLink) {
+        return this.visitUnknown(node);
+    }
+
+    visitJSDocLinkCode(node: ts.JSDocLinkCode) {
+        return this.visitUnknown(node);
+    }
+
+    visitJSDocLinkPlain(node: ts.JSDocLinkPlain) {
+        return this.visitUnknown(node);
+    }
+
+    visitJSDocTag(node: ts.JSDocTag) {
+        return this.visitUnknown(node);
+    }
+
+    visitJSDocAugmentsTag(node: ts.JSDocAugmentsTag) {
+        return this.visitUnknown(node);
+    }
+
+    visitJSDocImplementsTag(node: ts.JSDocImplementsTag) {
+        return this.visitUnknown(node);
+    }
+
+    visitJSDocAuthorTag(node: ts.JSDocAuthorTag) {
+        return this.visitUnknown(node);
+    }
+
+    visitJSDocDeprecatedTag(node: ts.JSDocDeprecatedTag) {
+        return this.visitUnknown(node);
+    }
+
+    visitJSDocClassTag(node: ts.JSDocClassTag) {
+        return this.visitUnknown(node);
+    }
+
+    visitJSDocPublicTag(node: ts.JSDocPublicTag) {
+        return this.visitUnknown(node);
+    }
+
+    visitJSDocPrivateTag(node: ts.JSDocPrivateTag) {
+        return this.visitUnknown(node);
+    }
+
+    visitJSDocProtectedTag(node: ts.JSDocProtectedTag) {
+        return this.visitUnknown(node);
+    }
+
+    visitJSDocReadonlyTag(node: ts.JSDocReadonlyTag) {
+        return this.visitUnknown(node);
+    }
+
+    visitJSDocOverrideTag(node: ts.JSDocOverrideTag) {
+        return this.visitUnknown(node);
+    }
+
+    visitJSDocCallbackTag(node: ts.JSDocCallbackTag) {
+        return this.visitUnknown(node);
+    }
+
+    visitJSDocOverloadTag(node: ts.JSDocOverloadTag) {
+        return this.visitUnknown(node);
+    }
+
+    visitJSDocEnumTag(node: ts.JSDocEnumTag) {
+        return this.visitUnknown(node);
+    }
+
+    visitJSDocParameterTag(node: ts.JSDocParameterTag) {
+        return this.visitUnknown(node);
+    }
+
+    visitJSDocReturnTag(node: ts.JSDocReturnTag) {
+        return this.visitUnknown(node);
+    }
+
+    visitJSDocThisTag(node: ts.JSDocThisTag) {
+        return this.visitUnknown(node);
+    }
+
+    visitJSDocTypeTag(node: ts.JSDocTypeTag) {
+        return this.visitUnknown(node);
+    }
+
+    visitJSDocTemplateTag(node: ts.JSDocTemplateTag) {
+        return this.visitUnknown(node);
+    }
+
+    visitJSDocTypedefTag(node: ts.JSDocTypedefTag) {
+        return this.visitUnknown(node);
+    }
+
+    visitJSDocSeeTag(node: ts.JSDocSeeTag) {
+        return this.visitUnknown(node);
+    }
+
+    visitJSDocPropertyTag(node: ts.JSDocPropertyTag) {
+        return this.visitUnknown(node);
+    }
+
+    visitJSDocThrowsTag(node: ts.JSDocThrowsTag) {
+        return this.visitUnknown(node);
+    }
+
+    visitJSDocSatisfiesTag(node: ts.JSDocSatisfiesTag) {
+        return this.visitUnknown(node);
+    }
+
+    visitJSDocImportTag(node: ts.JSDocImportTag) {
+        return this.visitUnknown(node);
+    }
+
+    visitSyntaxList(node: ts.SyntaxList) {
+        return this.visitUnknown(node);
+    }
+
+    visitNotEmittedStatement(node: ts.NotEmittedStatement) {
+        return this.visitUnknown(node);
+    }
+
+    visitPartiallyEmittedExpression(node: ts.PartiallyEmittedExpression) {
+        return this.visitUnknown(node);
+    }
+
+    visitCommaListExpression(node: ts.CommaListExpression) {
+        return this.visitUnknown(node);
+    }
+
+    visitSyntheticReferenceExpression(node: ts.Node) {
+        return this.visitUnknown(node);
     }
 }