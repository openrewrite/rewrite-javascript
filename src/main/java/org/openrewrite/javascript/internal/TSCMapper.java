--- conflicted
+++ resolved
@@ -19,15 +19,13 @@
 import org.openrewrite.Parser;
 import org.openrewrite.internal.EncodingDetectingInputStream;
 import org.openrewrite.internal.lang.Nullable;
-<<<<<<< HEAD
-=======
 import org.openrewrite.java.internal.JavaTypeCache;
->>>>>>> 2671ef4d
 import org.openrewrite.javascript.tree.JS;
 
 import java.io.Closeable;
 import java.nio.file.Path;
 import java.util.ArrayList;
+import java.util.Collections;
 import java.util.List;
 
 public abstract class TSCMapper implements Closeable {
@@ -49,21 +47,14 @@
     public void add(Parser.Input input, ExecutionContext ctx) {
         EncodingDetectingInputStream is = input.getSource(ctx);
         String inputSourceText = is.readFully();
-<<<<<<< HEAD
         this.runtime.parseSourceTexts(
                 Collections.singletonMap("example.ts", inputSourceText),
                 (node, context) -> {
-                    TSCFileMapper fileMapper = new TSCFileMapper(node, context, input.getPath(), relativeTo, is.getCharset().toString(), is.isCharsetBomMarked());
+                    // TODO: sort out type caching
+                    TypeScriptParserVisitor fileMapper = new TypeScriptParserVisitor(node, context, input.getPath(), relativeTo, new JavaTypeCache(), is.getCharset().toString(), is.isCharsetBomMarked());
                     this.compilationUnits.add(fileMapper.mapSourceFile());
                 }
         );
-=======
-        this.runtime.parseSourceText(inputSourceText, (node, context) -> {
-            // TODO: sort out type caching
-            TypeScriptParserVisitor fileMapper = new TypeScriptParserVisitor(node, context, input.getPath(), relativeTo, new JavaTypeCache(), is.getCharset().toString(), is.isCharsetBomMarked());
-            this.compilationUnits.add(fileMapper.mapSourceFile());
-        });
->>>>>>> 2671ef4d
     }
 
     protected abstract void onParseFailure(Parser.Input input, Throwable error);
